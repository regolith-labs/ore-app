--- conflicted
+++ resolved
@@ -79,6 +79,7 @@
 log = "0.4.20"
 meteora-pools-sdk = "0.1"
 meteora-vault-sdk = "0.1"
+num_cpus = "1.16.0"
 num-format = "0.4.4"
 once_cell = "1.18"
 ore-api = "3.0"
@@ -120,10 +121,6 @@
 web-time = { version = "1.0.0", optional = true }
 zeroize = "1.3.0"
 tokio = { version = "1.43.0", optional = true, features = ["full"] }
-<<<<<<< HEAD
-num_cpus = "1.16.0"
-=======
->>>>>>> ac85d49e
 
 [dependencies.web-sys]
 version = "0.3"
