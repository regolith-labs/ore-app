--- conflicted
+++ resolved
@@ -884,6 +884,18 @@
   .w-5 {
     width: calc(var(--spacing) * 5);
   }
+  .w-5xl {
+    width: var(--container-5xl);
+  }
+  .w-6 {
+    width: calc(var(--spacing) * 6);
+  }
+  .w-7xl {
+    width: var(--container-7xl);
+  }
+  .w-8 {
+    width: calc(var(--spacing) * 8);
+  }
   .w-10 {
     width: calc(var(--spacing) * 10);
   }
@@ -904,18 +916,6 @@
   }
   .w-56 {
     width: calc(var(--spacing) * 56);
-  }
-  .w-5xl {
-    width: var(--container-5xl);
-  }
-  .w-6 {
-    width: calc(var(--spacing) * 6);
-  }
-  .w-7xl {
-    width: var(--container-7xl);
-  }
-  .w-8 {
-    width: calc(var(--spacing) * 8);
   }
   .w-96 {
     width: calc(var(--spacing) * 96);
@@ -1036,12 +1036,9 @@
   .resize {
     resize: both;
   }
-<<<<<<< HEAD
-=======
   .resize-none {
     resize: none;
   }
->>>>>>> 564b5c33
   .\[appearance\:textfield\] {
     appearance: textfield;
   }
