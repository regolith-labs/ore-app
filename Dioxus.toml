[application]

# App name
name = "ORE"

# Default platform
default_platform = "web"

# `build` & `serve` dist path
out_dir = "dist"

# resource (public) file folder
asset_dir = "public"

[web.app]

# HTML title tag content
title = ""

[web.watcher]

# when watcher trigger, regenerate the `index.html`
reload_html = true

# which files or dirs will be watcher monitoring
watch_path = ["src", "public"]

# resolves a hot reloading issue
index_on_404 = true

[bundle]
<<<<<<< HEAD
publisher = "regolith labs"
identifier = "ore.supply"
icon = ["public/icon.png"]
=======
publisher = "Regolith Labs Inc."
identifier = "ore.supply"
>>>>>>> 6ce98666
<|MERGE_RESOLUTION|>--- conflicted
+++ resolved
@@ -29,11 +29,6 @@
 index_on_404 = true
 
 [bundle]
-<<<<<<< HEAD
-publisher = "regolith labs"
-identifier = "ore.supply"
-icon = ["public/icon.png"]
-=======
 publisher = "Regolith Labs Inc."
 identifier = "ore.supply"
->>>>>>> 6ce98666
+icon = ["public/icon.png"]