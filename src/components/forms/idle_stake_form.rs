use dioxus::prelude::*;
use ore_boost_api::state::Stake;

use crate::components::{Col, IdleDepositForm, IdleWithdrawForm, StakeTab, StakeTabs};
use crate::gateway::{GatewayResult, UiTokenAmount};

#[component]
pub fn IdleStakeForm(
    class: Option<String>,
<<<<<<< HEAD
    balance: Resource<GatewayResult<UiTokenAmount>>,
    stake: Signal<GatewayResult<Stake>>,
=======
    balance: Signal<GatewayResult<UiTokenAmount>>,
    stake: Resource<GatewayResult<Stake>>,
>>>>>>> 2d7db771
) -> Element {
    let class = class.unwrap_or_default();
    let tab = use_signal(|| StakeTab::Deposit);
    rsx! {
        Col {
            class: "{class}",
            StakeTabs {
                tab: tab
            }
            match *tab.read() {
                StakeTab::Deposit => rsx! {
                    IdleDepositForm {
                        balance,
                        stake,
                    }
                },
                StakeTab::Withdraw => rsx! {
                    IdleWithdrawForm {
                        balance,
                        stake,
                    }
                }
            }
        }
    }
}<|MERGE_RESOLUTION|>--- conflicted
+++ resolved
@@ -7,13 +7,8 @@
 #[component]
 pub fn IdleStakeForm(
     class: Option<String>,
-<<<<<<< HEAD
-    balance: Resource<GatewayResult<UiTokenAmount>>,
+    balance: Signal<GatewayResult<UiTokenAmount>>,
     stake: Signal<GatewayResult<Stake>>,
-=======
-    balance: Signal<GatewayResult<UiTokenAmount>>,
-    stake: Resource<GatewayResult<Stake>>,
->>>>>>> 2d7db771
 ) -> Element {
     let class = class.unwrap_or_default();
     let tab = use_signal(|| StakeTab::Deposit);
