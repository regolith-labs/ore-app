--- conflicted
+++ resolved
@@ -15,15 +15,9 @@
     boost_meta: BoostMeta,
     liquidity_pair: Resource<GatewayResult<LiquidityPair>>,
     lp_balance: Resource<GatewayResult<UiTokenAmount>>,
-<<<<<<< HEAD
     stake: Signal<GatewayResult<Stake>>,
-    token_a_balance: Resource<GatewayResult<UiTokenAmount>>,
-    token_b_balance: Resource<GatewayResult<UiTokenAmount>>,
-=======
-    stake: Resource<GatewayResult<Stake>>,
     token_a_balance: Signal<GatewayResult<UiTokenAmount>>,
     token_b_balance: Signal<GatewayResult<UiTokenAmount>>,
->>>>>>> 2d7db771
 ) -> Element {
     let class = class.unwrap_or_default();
     let mut token_a = use_signal(|| None);
