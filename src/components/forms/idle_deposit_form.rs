use crate::{
    components::{Col, Fee, SubmitButton, TokenInputError, TokenInputForm},
    config::Token,
    gateway::{GatewayResult, UiTokenAmount},
    hooks::{on_transaction_done, use_idle_deposit_transaction},
};
use dioxus::prelude::*;
use ore_boost_api::state::Stake;
use ore_types::request::TransactionType;

#[component]
pub fn IdleDepositForm(
<<<<<<< HEAD
    balance: Resource<GatewayResult<UiTokenAmount>>,
    stake: Signal<GatewayResult<Stake>>,
=======
    balance: Signal<GatewayResult<UiTokenAmount>>,
    stake: Resource<GatewayResult<Stake>>,
>>>>>>> 2d7db771
) -> Element {
    let mut input_amount = use_signal::<String>(|| "".to_owned());
    let token = use_signal(|| Some(Token::ore()));
    let err = use_signal::<Option<TokenInputError>>(|| None);
    let priority_fee = use_signal(|| 0);

    // Build the transaction
    let tx = use_idle_deposit_transaction(stake, balance, input_amount, err, priority_fee);

    // Refresh data if successful transaction
    on_transaction_done(move |_sig| {
<<<<<<< HEAD
        balance.restart();
=======
        stake.restart();
>>>>>>> 2d7db771
        input_amount.set("".to_owned());
    });

    rsx! {
        Col {
            class: "w-full",
            gap: 4,
            TokenInputForm {
                class: "lg:flex elevated elevated-border shrink-0 h-min rounded-xl z-0 p-4",
                title: "Deposit".to_string(),
                balance,
                token,
                value: input_amount,
                update: input_amount,
                toolbar_shortcuts: true,
                err: err
            }
            Col {
                class: "w-full px-4",
                Fee { priority_fee: priority_fee.clone() }
            }
            SubmitButton {
                title: "Submit".to_string(),
                transaction: tx,
                err: err,
                tx_type: TransactionType::BoostDeposit
            }
        }
    }
}<|MERGE_RESOLUTION|>--- conflicted
+++ resolved
@@ -10,13 +10,8 @@
 
 #[component]
 pub fn IdleDepositForm(
-<<<<<<< HEAD
-    balance: Resource<GatewayResult<UiTokenAmount>>,
+    balance: Signal<GatewayResult<UiTokenAmount>>,
     stake: Signal<GatewayResult<Stake>>,
-=======
-    balance: Signal<GatewayResult<UiTokenAmount>>,
-    stake: Resource<GatewayResult<Stake>>,
->>>>>>> 2d7db771
 ) -> Element {
     let mut input_amount = use_signal::<String>(|| "".to_owned());
     let token = use_signal(|| Some(Token::ore()));
@@ -28,11 +23,6 @@
 
     // Refresh data if successful transaction
     on_transaction_done(move |_sig| {
-<<<<<<< HEAD
-        balance.restart();
-=======
-        stake.restart();
->>>>>>> 2d7db771
         input_amount.set("".to_owned());
     });
 
