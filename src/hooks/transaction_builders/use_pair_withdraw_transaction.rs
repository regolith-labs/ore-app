use dioxus::prelude::*;
use ore_boost_api::state::Stake;
use solana_sdk::{
    address_lookup_table::{state::AddressLookupTable, AddressLookupTableAccount},
    hash::Hash,
    message::{v0::Message, VersionedMessage},
    signature::Signature,
    transaction::VersionedTransaction,
};

use crate::{
<<<<<<< HEAD
    components::TokenInputError,
    config::{BoostMeta, LpType, Token},
    gateway::{
        kamino::KaminoGateway, meteora::MeteoraGateway, GatewayError, GatewayResult, Rpc,
        UiTokenAmount,
    },
    hooks::{use_gateway, use_sol_balance, use_wallet, Wallet, MIN_SOL_BALANCE},
    solana::{
        spl_associated_token_account::{
            get_associated_token_address, instruction::create_associated_token_account_idempotent,
        },
        spl_token::{
            self,
            instruction::{close_account, sync_native},
            ui_amount_to_amount,
        },
    },
    utils::LiquidityPair,
=======
    components::TokenInputError, config::{BoostMeta, LpType, Token}, gateway::{kamino::KaminoGateway, meteora::MeteoraGateway, GatewayError, GatewayResult, Rpc, UiTokenAmount}, hooks::{use_gateway, use_wallet, Wallet}, utils::LiquidityPair 
>>>>>>> eb3c23fa
};

// Build pair deposit transaction
pub fn use_pair_withdraw_transaction(
    boost_meta: BoostMeta,
    liquidity_pair: Resource<GatewayResult<LiquidityPair>>,
    stake: Resource<GatewayResult<Stake>>,
    stake_a_balance: Resource<GatewayResult<UiTokenAmount>>,
    stake_b_balance: Resource<GatewayResult<UiTokenAmount>>,
    input_amount_a: Signal<String>,
    input_amount_b: Signal<String>,
    mut err: Signal<Option<TokenInputError>>,
) -> Resource<GatewayResult<VersionedTransaction>> {
    let wallet = use_wallet();
    use_resource(move || async move {
        // Reset error
        err.set(None);

        // Check if wallet is connected
        let Wallet::Connected(authority) = *wallet.read() else {
            return Err(GatewayError::WalletDisconnected);
        };

        // Parse input amounts
        let Ok(amount_a_f64) = input_amount_a.cloned().parse::<f64>() else {
            return Err(GatewayError::Unknown);
        };
        let Ok(amount_b_f64) = input_amount_b.cloned().parse::<f64>() else {
            return Err(GatewayError::Unknown);
        };
        if amount_a_f64 == 0f64 || amount_b_f64 == 0f64 {
            return Err(GatewayError::Unknown);
        }

        // Get resources
        let Some(Ok(stake)) = stake.cloned() else {
            return Err(GatewayError::Unknown);
        };
        let Some(Ok(liquidity_pair)) = liquidity_pair.cloned() else {
            return Err(GatewayError::Unknown);
        };
        let Some(Ok(stake_a_balance)) = stake_a_balance.cloned() else {
            return Err(GatewayError::Unknown);
        };
        let Some(Ok(_stake_b_balance)) = stake_b_balance.cloned() else {
            return Err(GatewayError::Unknown);
        };

        // Get amount u64
        let amount_a_u64 = ui_amount_to_amount(amount_a_f64, liquidity_pair.token_a.decimals);
        let amount_b_u64 = ui_amount_to_amount(amount_b_f64, liquidity_pair.token_b.decimals);
        let stake_a_balance_u64 = stake_a_balance.amount.parse::<u64>().unwrap();

        // Convert input amounts to LP shares
        let shares_amount = ((stake.balance + stake.balance_pending) as u128)
            .checked_mul(amount_a_u64 as u128)
            .unwrap()
            .checked_div(stake_a_balance_u64 as u128)
            .unwrap() as u64;

        // Check if shares amount is sufficient
        if shares_amount > stake.balance + stake.balance_pending {
            err.set(Some(TokenInputError::InsufficientBalance(
                liquidity_pair.token_a.clone(),
            )));
            return Err(GatewayError::Unknown);
        }

        // Aggregate instructions
        let mut ixs = vec![];

        // Build ore boost withdraw instruction
        ixs.push(ore_boost_api::sdk::withdraw(
            authority,
            boost_meta.lp_mint,
            shares_amount,
        ));

        // Build sol ata
        let sol_mint = Token::sol().mint;
        let wsol_ata = get_associated_token_address(&authority, &sol_mint);
        let is_sol = liquidity_pair.token_a.is_sol() || liquidity_pair.token_b.is_sol();
        if is_sol {
            ixs.push(create_associated_token_account_idempotent(
                &authority,
                &authority,
                &sol_mint,
                &spl_token::ID,
            ));
            ixs.push(sync_native(&spl_token::ID, &wsol_ata).unwrap());
        }

        // Append kamino withdraw instructions
        let withdraw_ix = match boost_meta.lp_type {
            LpType::Kamino => {
                let Ok(ix) = use_gateway()
                    .build_kamino_withdraw_instruction(boost_meta.lp_id, shares_amount, authority)
                    .await
                else {
                    err.set(None);
                    return Err(GatewayError::Unknown);
                };
                ix
            }
            LpType::Meteora => {
                let Ok(ix) = use_gateway()
                    .build_meteora_withdraw_instruction(
                        boost_meta.lp_id,
                        shares_amount,
                        amount_a_u64,
                        amount_b_u64,
                        1,
                        authority,
                    )
                    .await
                else {
                    err.set(None);
                    return Err(GatewayError::Unknown);
                };
                ix
            }
        };
        ixs.push(withdraw_ix);

        // Close the wSOL ata
        if is_sol {
            ixs.push(
                close_account(
                    &spl_token::ID,
                    &wsol_ata,
                    &authority,
                    &authority,
                    &[&authority],
                )
                .unwrap(),
            );
        }

        // Fetch lookup tables
        let mut luts = vec![];
        if let Some(lut) = boost_meta.lut {
            if let Ok(account_data) = use_gateway().rpc.get_account_data(&lut).await {
                if let Ok(address_lookup_table) = AddressLookupTable::deserialize(&account_data) {
                    let address_lookup_table_account = AddressLookupTableAccount {
                        key: lut,
                        addresses: address_lookup_table.addresses.to_vec(),
                    };
                    luts.push(address_lookup_table_account);
                }
            }
        }

        // Build the transaction
        let tx = VersionedTransaction {
            signatures: vec![Signature::default()],
            message: VersionedMessage::V0(
                Message::try_compile(&authority, &ixs, &luts, Hash::default()).unwrap(),
            ),
        };

        Ok(tx)
    })
}<|MERGE_RESOLUTION|>--- conflicted
+++ resolved
@@ -9,14 +9,13 @@
 };
 
 use crate::{
-<<<<<<< HEAD
     components::TokenInputError,
     config::{BoostMeta, LpType, Token},
     gateway::{
         kamino::KaminoGateway, meteora::MeteoraGateway, GatewayError, GatewayResult, Rpc,
         UiTokenAmount,
     },
-    hooks::{use_gateway, use_sol_balance, use_wallet, Wallet, MIN_SOL_BALANCE},
+    hooks::{use_gateway, use_wallet, Wallet},
     solana::{
         spl_associated_token_account::{
             get_associated_token_address, instruction::create_associated_token_account_idempotent,
@@ -28,9 +27,6 @@
         },
     },
     utils::LiquidityPair,
-=======
-    components::TokenInputError, config::{BoostMeta, LpType, Token}, gateway::{kamino::KaminoGateway, meteora::MeteoraGateway, GatewayError, GatewayResult, Rpc, UiTokenAmount}, hooks::{use_gateway, use_wallet, Wallet}, utils::LiquidityPair 
->>>>>>> eb3c23fa
 };
 
 // Build pair deposit transaction
