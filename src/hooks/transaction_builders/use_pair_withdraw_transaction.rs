use dioxus::prelude::*;
use ore_boost_api::state::Stake;
use solana_sdk::{
    address_lookup_table::{state::AddressLookupTable, AddressLookupTableAccount},
    compute_budget::ComputeBudgetInstruction,
    hash::Hash,
    message::{v0::Message, VersionedMessage},
    pubkey::Pubkey,
    signature::Signature,
    system_instruction::transfer,
    transaction::VersionedTransaction,
};

use crate::{
    components::TokenInputError,
    config::{BoostMeta, LpType, Token},
    gateway::{
        kamino::KaminoGateway, meteora::MeteoraGateway, GatewayError, GatewayResult, Rpc,
        UiTokenAmount,
    },
    hooks::{use_gateway, use_wallet, Wallet, APP_FEE_ACCOUNT, COMPUTE_UNIT_LIMIT},
    solana::{
        spl_associated_token_account::{
            get_associated_token_address, instruction::create_associated_token_account_idempotent,
        },
        spl_token::{
            self,
            instruction::{close_account, sync_native},
            ui_amount_to_amount,
        },
    },
    utils::LiquidityPair,
};

// Build pair deposit transaction
pub fn use_pair_withdraw_transaction(
    boost_meta: BoostMeta,
    liquidity_pair: Resource<GatewayResult<LiquidityPair>>,
<<<<<<< HEAD
    stake: Signal<GatewayResult<Stake>>,
    stake_a_balance: Resource<GatewayResult<UiTokenAmount>>,
    stake_b_balance: Resource<GatewayResult<UiTokenAmount>>,
    token_a_balance: Resource<GatewayResult<UiTokenAmount>>,
    token_b_balance: Resource<GatewayResult<UiTokenAmount>>,
=======
    stake: Resource<GatewayResult<Stake>>,
    stake_a_balance: Signal<GatewayResult<UiTokenAmount>>,
    stake_b_balance: Signal<GatewayResult<UiTokenAmount>>,
    token_a_balance: Signal<GatewayResult<UiTokenAmount>>,
    token_b_balance: Signal<GatewayResult<UiTokenAmount>>,
>>>>>>> 2d7db771
    lp_balance: Resource<GatewayResult<UiTokenAmount>>,
    input_amount_a: Signal<String>,
    input_amount_b: Signal<String>,
    mut err: Signal<Option<TokenInputError>>,
    mut priority_fee: Signal<u64>,
) -> Resource<GatewayResult<VersionedTransaction>> {
    let wallet = use_wallet();
    use_resource(move || async move {
        // Reset error
        err.set(None);

        // Check if wallet is connected
        let Wallet::Connected(authority) = *wallet.read() else {
            return Err(GatewayError::WalletDisconnected);
        };

        // Parse input amounts
        let Ok(amount_a_f64) = input_amount_a.cloned().parse::<f64>() else {
            return Err(GatewayError::Unknown);
        };
        let Ok(amount_b_f64) = input_amount_b.cloned().parse::<f64>() else {
            return Err(GatewayError::Unknown);
        };
        if amount_a_f64 == 0f64 || amount_b_f64 == 0f64 {
            return Err(GatewayError::Unknown);
        }

        // Get resources
        let Ok(stake) = stake.cloned() else {
            return Err(GatewayError::Unknown);
        };
        let Some(Ok(liquidity_pair)) = liquidity_pair.cloned() else {
            return Err(GatewayError::Unknown);
        };
        let Ok(stake_a_balance) = stake_a_balance.cloned() else {
            return Err(GatewayError::Unknown);
        };
        let Ok(_stake_b_balance) = stake_b_balance.cloned() else {
            return Err(GatewayError::Unknown);
        };

        // Get amount u64
        let amount_a_u64 = ui_amount_to_amount(amount_a_f64, liquidity_pair.token_a.decimals);
        let amount_b_u64 = ui_amount_to_amount(amount_b_f64, liquidity_pair.token_b.decimals);
        let stake_a_balance_u64 = stake_a_balance.amount.parse::<u64>().unwrap();

        // Convert input amounts to LP shares
        let shares_amount = (stake.balance as u128)
            .checked_mul(amount_a_u64 as u128)
            .unwrap()
            .checked_div(stake_a_balance_u64 as u128)
            .unwrap() as u64;

        // Check if shares amount is sufficient
        if shares_amount > stake.balance {
            err.set(Some(TokenInputError::InsufficientBalance(
                liquidity_pair.token_a.clone(),
            )));
            return Err(GatewayError::Unknown);
        }

        // Aggregate instructions
        let mut ixs = vec![];

        // Set compute unit limit
        ixs.push(ComputeBudgetInstruction::set_compute_unit_limit(
            COMPUTE_UNIT_LIMIT,
        ));

        // Build ore boost withdraw instruction
        ixs.push(ore_boost_api::sdk::withdraw(
            authority,
            boost_meta.lp_mint,
            shares_amount,
        ));

        // Build sol ata
        let sol_mint = Token::sol().mint;
        let wsol_ata = get_associated_token_address(&authority, &sol_mint);
        let is_sol = liquidity_pair.token_a.is_sol() || liquidity_pair.token_b.is_sol();
        if is_sol {
            ixs.push(create_associated_token_account_idempotent(
                &authority,
                &authority,
                &sol_mint,
                &spl_token::ID,
            ));
            ixs.push(sync_native(&spl_token::ID, &wsol_ata).unwrap());
        }

        // Build other atas, if necessary
        if let Ok(_token_a_balance) = token_a_balance.cloned() {
            // Noop
        } else {
            ixs.push(create_associated_token_account_idempotent(
                &authority,
                &authority,
                &liquidity_pair.token_a.mint,
                &spl_token::ID,
            ));
        };
        if let Ok(_token_b_balance) = token_b_balance.cloned() {
            // Noop
        } else {
            ixs.push(create_associated_token_account_idempotent(
                &authority,
                &authority,
                &liquidity_pair.token_b.mint,
                &spl_token::ID,
            ));
        };
        if let Some(Ok(_lp_balance)) = lp_balance.cloned() {
            // Noop
        } else {
            ixs.push(create_associated_token_account_idempotent(
                &authority,
                &authority,
                &boost_meta.lp_mint,
                &spl_token::ID,
            ));
        };

        // Append kamino withdraw instructions
        let withdraw_ix = match boost_meta.lp_type {
            LpType::Kamino => {
                let Ok(ix) = use_gateway()
                    .build_kamino_withdraw_instruction(boost_meta.lp_id, shares_amount, authority)
                    .await
                else {
                    err.set(None);
                    return Err(GatewayError::Unknown);
                };
                ix
            }
            LpType::Meteora => {
                let Ok(ix) = use_gateway()
                    .build_meteora_withdraw_instruction(
                        boost_meta.lp_id,
                        shares_amount,
                        amount_a_u64,
                        amount_b_u64,
                        1,
                        authority,
                    )
                    .await
                else {
                    err.set(None);
                    return Err(GatewayError::Unknown);
                };
                ix
            }
        };
        ixs.push(withdraw_ix);

        // Close the wSOL ata
        if is_sol {
            ixs.push(
                close_account(
                    &spl_token::ID,
                    &wsol_ata,
                    &authority,
                    &authority,
                    &[&authority],
                )
                .unwrap(),
            );
        }

        // Fetch lookup tables
        let mut luts = vec![];
        if let Some(lut) = boost_meta.lut {
            if let Ok(account_data) = use_gateway().rpc.get_account_data(&lut).await {
                if let Ok(address_lookup_table) = AddressLookupTable::deserialize(&account_data) {
                    let address_lookup_table_account = AddressLookupTableAccount {
                        key: lut,
                        addresses: address_lookup_table.addresses.to_vec(),
                    };
                    luts.push(address_lookup_table_account);
                }
            }
        }

        // Include ORE app fee
        let app_fee_account = Pubkey::from_str_const(APP_FEE_ACCOUNT);
        ixs.push(transfer(&authority, &app_fee_account, 5000));

        // Build initial transaction to estimate priority fee
        let tx = VersionedTransaction {
            signatures: vec![Signature::default()],
            message: VersionedMessage::V0(
                Message::try_compile(&authority, &ixs, &luts, Hash::default()).unwrap(),
            ),
        };

        // Get priority fee estimate
        let gateway = use_gateway();
        let dynamic_priority_fee = match gateway.get_recent_priority_fee_estimate(&tx).await {
            Ok(fee) => fee,
            Err(_) => {
                log::error!("Failed to fetch priority fee estimate");
                return Err(GatewayError::Unknown);
            }
        };

        // Add priority fee instruction
        ixs.insert(
            1,
            ComputeBudgetInstruction::set_compute_unit_price(dynamic_priority_fee),
        );

        // Calculate priority fee in lamports
        let adjusted_compute_unit_limit_u64: u64 = COMPUTE_UNIT_LIMIT.into();
        let dynamic_priority_fee_in_lamports =
            (dynamic_priority_fee * adjusted_compute_unit_limit_u64) / 1_000_000;

        // Set priority fee for UI
        priority_fee.set(dynamic_priority_fee_in_lamports);

        // Build final tx with priority fee
        let tx = VersionedTransaction {
            signatures: vec![Signature::default()],
            message: VersionedMessage::V0(
                Message::try_compile(&authority, &ixs, &luts, Hash::default()).unwrap(),
            ),
        };

        Ok(tx)
    })
}<|MERGE_RESOLUTION|>--- conflicted
+++ resolved
@@ -36,19 +36,11 @@
 pub fn use_pair_withdraw_transaction(
     boost_meta: BoostMeta,
     liquidity_pair: Resource<GatewayResult<LiquidityPair>>,
-<<<<<<< HEAD
     stake: Signal<GatewayResult<Stake>>,
-    stake_a_balance: Resource<GatewayResult<UiTokenAmount>>,
-    stake_b_balance: Resource<GatewayResult<UiTokenAmount>>,
-    token_a_balance: Resource<GatewayResult<UiTokenAmount>>,
-    token_b_balance: Resource<GatewayResult<UiTokenAmount>>,
-=======
-    stake: Resource<GatewayResult<Stake>>,
     stake_a_balance: Signal<GatewayResult<UiTokenAmount>>,
     stake_b_balance: Signal<GatewayResult<UiTokenAmount>>,
     token_a_balance: Signal<GatewayResult<UiTokenAmount>>,
     token_b_balance: Signal<GatewayResult<UiTokenAmount>>,
->>>>>>> 2d7db771
     lp_balance: Resource<GatewayResult<UiTokenAmount>>,
     input_amount_a: Signal<String>,
     input_amount_b: Signal<String>,
