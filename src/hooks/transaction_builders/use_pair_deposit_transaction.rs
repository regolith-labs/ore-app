use dioxus::prelude::*;
use ore_boost_api::state::Stake;
use solana_sdk::{
    native_token::sol_to_lamports,
    system_instruction::transfer,
    transaction::{Transaction, VersionedTransaction},
};

use crate::{
<<<<<<< HEAD
    components::TokenInputError,
    config::{BoostMeta, LpType, Token},
    gateway::{
        kamino::KaminoGateway, meteora::MeteoraGateway, GatewayError, GatewayResult, UiTokenAmount,
    },
    hooks::{use_gateway, use_sol_balance, use_wallet, Wallet, MIN_SOL_BALANCE},
    solana::{
        spl_associated_token_account::{
            get_associated_token_address,
            instruction::{
                create_associated_token_account, create_associated_token_account_idempotent,
            },
        },
        spl_token::{
            self,
            instruction::{close_account, sync_native},
            ui_amount_to_amount,
        },
    },
    utils::LiquidityPair,
=======
    components::TokenInputError, config::{BoostMeta, LpType, Token}, gateway::{kamino::KaminoGateway, meteora::MeteoraGateway, GatewayError, GatewayResult, UiTokenAmount}, hooks::{use_gateway, use_wallet, Wallet}, utils::LiquidityPair
>>>>>>> eb3c23fa
};

// Build pair deposit transaction
pub fn use_pair_deposit_transaction(
    boost_meta: BoostMeta,
    liquidity_pair: Resource<GatewayResult<LiquidityPair>>,
    lp_balance: Resource<GatewayResult<UiTokenAmount>>,
    stake: Resource<GatewayResult<Stake>>,
    token_a_balance: Resource<GatewayResult<UiTokenAmount>>,
    token_b_balance: Resource<GatewayResult<UiTokenAmount>>,
    input_amount_a: Signal<String>,
    input_amount_b: Signal<String>,
    mut err: Signal<Option<TokenInputError>>,
) -> Resource<GatewayResult<VersionedTransaction>> {
    let wallet = use_wallet();
    use_resource(move || async move {
        // Reset error
        err.set(None);

        // Check if wallet is connected
        let Wallet::Connected(authority) = *wallet.read() else {
            return Err(GatewayError::WalletDisconnected);
        };

        // Parse input amounts
        let Ok(amount_a_f64) = input_amount_a.cloned().parse::<f64>() else {
            return Err(GatewayError::Unknown);
        };
        let Ok(amount_b_f64) = input_amount_b.cloned().parse::<f64>() else {
            return Err(GatewayError::Unknown);
        };
        if amount_a_f64 == 0f64 || amount_b_f64 == 0f64 {
            return Err(GatewayError::Unknown);
        }

<<<<<<< HEAD
        // Check if user has enough SOL
        if let Some(Ok(sol_balance)) = sol_balance.cloned() {
            if sol_balance.ui_amount.unwrap() < MIN_SOL_BALANCE {
                err.set(Some(TokenInputError::InsufficientSol));
                return Err(GatewayError::Unknown);
            }
        }

=======
>>>>>>> eb3c23fa
        // Get resources
        let Some(Ok(liquidity_pair)) = liquidity_pair.cloned() else {
            return Err(GatewayError::Unknown);
        };
        let Some(Ok(token_a_balance)) = token_a_balance.cloned() else {
            if amount_a_f64 > 0f64 {
                err.set(Some(TokenInputError::InsufficientBalance(
                    liquidity_pair.token_a.clone(),
                ))); //
            }
            return Err(GatewayError::Unknown);
        };
        let Some(Ok(token_b_balance)) = token_b_balance.cloned() else {
            if amount_b_f64 > 0f64 {
                err.set(Some(TokenInputError::InsufficientBalance(
                    liquidity_pair.token_b.clone(),
                )));
            }
            return Err(GatewayError::Unknown);
        };

        // Check if wallet balances are sufficient
        if amount_a_f64 > token_a_balance.ui_amount.unwrap_or(0.0) {
            err.set(Some(TokenInputError::InsufficientBalance(
                liquidity_pair.token_a.clone(),
            )));
            return Err(GatewayError::Unknown);
        }
        if amount_b_f64 > token_b_balance.ui_amount.unwrap_or(0.0) {
            err.set(Some(TokenInputError::InsufficientBalance(
                liquidity_pair.token_b.clone(),
            )));
            return Err(GatewayError::Unknown);
        }

        // Aggregate instructions
        let mut ixs: Vec<steel::Instruction> = vec![];

        // Create ata for lp shares, if needed
        if let Some(Ok(_)) = lp_balance.cloned() {
            // Do nothing
        } else {
            ixs.push(create_associated_token_account(
                &authority,
                &authority,
                &boost_meta.lp_mint,
                &spl_token::ID,
            ));
        }

        // Wrap SOL, if needed
        let sol_mint = Token::sol().mint;
        let wsol_amount = if liquidity_pair.token_a.is_sol() {
            amount_a_f64
        } else if liquidity_pair.token_b.is_sol() {
            amount_b_f64
        } else {
            0f64
        };
        let wsol_ata = get_associated_token_address(&authority, &sol_mint);
        if wsol_amount > 0f64 {
            ixs.push(create_associated_token_account_idempotent(
                &authority,
                &authority,
                &sol_mint,
                &spl_token::ID,
            ));
            ixs.push(transfer(
                &authority,
                &wsol_ata,
                sol_to_lamports(wsol_amount),
            ));
            ixs.push(sync_native(&spl_token::ID, &wsol_ata).unwrap());
        }

        // Build the instruction
        let deposit_ix = match boost_meta.lp_type {
            LpType::Kamino => {
                let Ok(ix) = use_gateway()
                    .build_kamino_deposit_instruction(
                        boost_meta.lp_id,
                        amount_a_f64,
                        amount_b_f64,
                        authority,
                    )
                    .await
                else {
                    err.set(None);
                    return Err(GatewayError::Unknown);
                };
                ix
            }
            LpType::Meteora => {
                let amount_a_u64 =
                    ui_amount_to_amount(amount_a_f64, liquidity_pair.token_a.decimals);
                let amount_b_u64 =
                    ui_amount_to_amount(amount_b_f64, liquidity_pair.token_b.decimals);
                let Ok(ix) = use_gateway()
                    .build_meteora_deposit_instruction(
                        boost_meta.lp_id,
                        amount_a_u64,
                        amount_b_u64,
                        1,
                        authority,
                    )
                    .await
                else {
                    err.set(None);
                    return Err(GatewayError::Unknown);
                };
                ix
            }
        };
        ixs.push(deposit_ix);

        // Close the wSOL ata
        if wsol_amount > 0f64 {
            ixs.push(
                close_account(
                    &spl_token::ID,
                    &wsol_ata,
                    &authority,
                    &authority,
                    &[&authority],
                )
                .unwrap(),
            );
        }

        // Open the stake account, if needed
        if let Some(Ok(_stake)) = stake.read().as_ref() {
            // Do nothing
        } else {
            ixs.push(ore_boost_api::sdk::open(
                authority,
                authority,
                boost_meta.lp_mint,
            ));
        }

        // Stake LP tokens into boost program
        ixs.push(ore_boost_api::sdk::deposit(
            authority,
            boost_meta.lp_mint,
            u64::MAX,
        ));

        // Build transaction
        let tx = Transaction::new_with_payer(&ixs, Some(&authority));
        Ok(tx.into())
    })
}<|MERGE_RESOLUTION|>--- conflicted
+++ resolved
@@ -7,13 +7,12 @@
 };
 
 use crate::{
-<<<<<<< HEAD
     components::TokenInputError,
     config::{BoostMeta, LpType, Token},
     gateway::{
         kamino::KaminoGateway, meteora::MeteoraGateway, GatewayError, GatewayResult, UiTokenAmount,
     },
-    hooks::{use_gateway, use_sol_balance, use_wallet, Wallet, MIN_SOL_BALANCE},
+    hooks::{use_gateway, use_wallet, Wallet},
     solana::{
         spl_associated_token_account::{
             get_associated_token_address,
@@ -28,9 +27,6 @@
         },
     },
     utils::LiquidityPair,
-=======
-    components::TokenInputError, config::{BoostMeta, LpType, Token}, gateway::{kamino::KaminoGateway, meteora::MeteoraGateway, GatewayError, GatewayResult, UiTokenAmount}, hooks::{use_gateway, use_wallet, Wallet}, utils::LiquidityPair
->>>>>>> eb3c23fa
 };
 
 // Build pair deposit transaction
@@ -66,17 +62,6 @@
             return Err(GatewayError::Unknown);
         }
 
-<<<<<<< HEAD
-        // Check if user has enough SOL
-        if let Some(Ok(sol_balance)) = sol_balance.cloned() {
-            if sol_balance.ui_amount.unwrap() < MIN_SOL_BALANCE {
-                err.set(Some(TokenInputError::InsufficientSol));
-                return Err(GatewayError::Unknown);
-            }
-        }
-
-=======
->>>>>>> eb3c23fa
         // Get resources
         let Some(Ok(liquidity_pair)) = liquidity_pair.cloned() else {
             return Err(GatewayError::Unknown);
