use dioxus::prelude::*;
use ore_boost_api::state::Stake;
use solana_sdk::{
    address_lookup_table::{state::AddressLookupTable, AddressLookupTableAccount},
    compute_budget::ComputeBudgetInstruction,
    hash::Hash,
    message::{v0::Message, VersionedMessage},
    native_token::sol_to_lamports,
    pubkey::Pubkey,
    signature::Signature,
    system_instruction::transfer,
    transaction::VersionedTransaction,
};

use crate::{
    components::TokenInputError,
    config::{BoostMeta, LpType, Token},
    gateway::{
        kamino::KaminoGateway, meteora::MeteoraGateway, GatewayError, GatewayResult, Rpc,
        UiTokenAmount,
    },
    hooks::{use_gateway, use_wallet, Wallet, APP_FEE_ACCOUNT, COMPUTE_UNIT_LIMIT},
    solana::{
        spl_associated_token_account::{
            get_associated_token_address,
            instruction::{
                create_associated_token_account, create_associated_token_account_idempotent,
            },
        },
        spl_token::{
            self,
            instruction::{close_account, sync_native},
            ui_amount_to_amount,
        },
    },
    utils::LiquidityPair,
};

// Build pair deposit transaction
pub fn use_pair_deposit_transaction(
    boost_meta: BoostMeta,
    liquidity_pair: Resource<GatewayResult<LiquidityPair>>,
    lp_balance: Resource<GatewayResult<UiTokenAmount>>,
<<<<<<< HEAD
    stake: Signal<GatewayResult<Stake>>,
    token_a_balance: Resource<GatewayResult<UiTokenAmount>>,
    token_b_balance: Resource<GatewayResult<UiTokenAmount>>,
=======
    stake: Resource<GatewayResult<Stake>>,
    token_a_balance: Signal<GatewayResult<UiTokenAmount>>,
    token_b_balance: Signal<GatewayResult<UiTokenAmount>>,
>>>>>>> 2d7db771
    input_amount_a: Signal<String>,
    input_amount_b: Signal<String>,
    mut err: Signal<Option<TokenInputError>>,
    mut priority_fee: Signal<u64>,
) -> Resource<GatewayResult<VersionedTransaction>> {
    let wallet = use_wallet();
    use_resource(move || async move {
        // Reset error
        err.set(None);

        // Check if wallet is connected
        let Wallet::Connected(authority) = *wallet.read() else {
            return Err(GatewayError::WalletDisconnected);
        };

        // Parse input amounts
        let Ok(amount_a_f64) = input_amount_a.cloned().parse::<f64>() else {
            return Err(GatewayError::Unknown);
        };
        let Ok(amount_b_f64) = input_amount_b.cloned().parse::<f64>() else {
            return Err(GatewayError::Unknown);
        };
        if amount_a_f64 == 0f64 || amount_b_f64 == 0f64 {
            return Err(GatewayError::Unknown);
        }

        // Get resources
        let Some(Ok(liquidity_pair)) = liquidity_pair.cloned() else {
            return Err(GatewayError::Unknown);
        };
        let Ok(token_a_balance) = token_a_balance.cloned() else {
            if amount_a_f64 > 0f64 {
                err.set(Some(TokenInputError::InsufficientBalance(
                    liquidity_pair.token_a.clone(),
                ))); //
            }
            return Err(GatewayError::Unknown);
        };
        let Ok(token_b_balance) = token_b_balance.cloned() else {
            if amount_b_f64 > 0f64 {
                err.set(Some(TokenInputError::InsufficientBalance(
                    liquidity_pair.token_b.clone(),
                )));
            }
            return Err(GatewayError::Unknown);
        };

        // Check if wallet balances are sufficient
        if amount_a_f64 > token_a_balance.ui_amount.unwrap_or(0.0) {
            err.set(Some(TokenInputError::InsufficientBalance(
                liquidity_pair.token_a.clone(),
            )));
            return Err(GatewayError::Unknown);
        }
        if amount_b_f64 > token_b_balance.ui_amount.unwrap_or(0.0) {
            err.set(Some(TokenInputError::InsufficientBalance(
                liquidity_pair.token_b.clone(),
            )));
            return Err(GatewayError::Unknown);
        }

        // Aggregate instructions
        let mut ixs: Vec<steel::Instruction> = vec![];

        // Set compute unit limit
        ixs.push(ComputeBudgetInstruction::set_compute_unit_limit(
            COMPUTE_UNIT_LIMIT,
        ));

        // Create ata for lp shares, if needed
        if let Some(Ok(_)) = lp_balance.cloned() {
            // Do nothing
        } else {
            ixs.push(create_associated_token_account(
                &authority,
                &authority,
                &boost_meta.lp_mint,
                &spl_token::ID,
            ));
        }

        // Wrap SOL, if needed
        let sol_mint = Token::sol().mint;
        let wsol_amount = if liquidity_pair.token_a.is_sol() {
            amount_a_f64
        } else if liquidity_pair.token_b.is_sol() {
            amount_b_f64
        } else {
            0f64
        };
        let wsol_ata = get_associated_token_address(&authority, &sol_mint);
        if wsol_amount > 0f64 {
            ixs.push(create_associated_token_account_idempotent(
                &authority,
                &authority,
                &sol_mint,
                &spl_token::ID,
            ));
            ixs.push(transfer(
                &authority,
                &wsol_ata,
                sol_to_lamports(wsol_amount),
            )); // ORE-65 transfer
            ixs.push(sync_native(&spl_token::ID, &wsol_ata).unwrap());
        }

        // Build the deposit instruction
        let deposit_ix = match boost_meta.lp_type {
            LpType::Kamino => {
                let Ok(ix) = use_gateway()
                    .build_kamino_deposit_instruction(
                        boost_meta.lp_id,
                        amount_a_f64,
                        amount_b_f64,
                        authority,
                    )
                    .await
                else {
                    err.set(None);
                    return Err(GatewayError::Unknown);
                };
                ix
            }
            LpType::Meteora => {
                let amount_a_u64 =
                    ui_amount_to_amount(amount_a_f64, liquidity_pair.token_a.decimals);
                let amount_b_u64 =
                    ui_amount_to_amount(amount_b_f64, liquidity_pair.token_b.decimals);
                let Ok(ix) = use_gateway()
                    .build_meteora_deposit_instruction(
                        boost_meta.lp_id,
                        amount_a_u64,
                        amount_b_u64,
                        1,
                        authority,
                    )
                    .await
                else {
                    err.set(None);
                    return Err(GatewayError::Unknown);
                };
                ix
            }
        };
        ixs.push(deposit_ix);

        // Close the wSOL ata
        if wsol_amount > 0f64 {
            ixs.push(
                close_account(
                    &spl_token::ID,
                    &wsol_ata,
                    &authority,
                    &authority,
                    &[&authority],
                )
                .unwrap(),
            );
        }

        // Open the stake account, if needed
        if let Ok(_) = stake.read().as_ref() {
            // Do nothing
        } else {
            ixs.push(ore_boost_api::sdk::open(
                authority,
                authority,
                boost_meta.lp_mint,
            ));
        }

        // Stake LP tokens into boost program
        ixs.push(ore_boost_api::sdk::deposit(
            authority,
            boost_meta.lp_mint,
            u64::MAX,
        ));

        // Include ORE app fee
        let app_fee_account = Pubkey::from_str_const(APP_FEE_ACCOUNT);
        ixs.push(transfer(&authority, &app_fee_account, 5000));

        // Fetch lookup tables
        let mut luts = vec![];
        if let Some(lut) = boost_meta.lut {
            if let Ok(account_data) = use_gateway().rpc.get_account_data(&lut).await {
                if let Ok(address_lookup_table) = AddressLookupTable::deserialize(&account_data) {
                    let address_lookup_table_account = AddressLookupTableAccount {
                        key: lut,
                        addresses: address_lookup_table.addresses.to_vec(),
                    };
                    luts.push(address_lookup_table_account);
                }
            }
        }

        // Build initial transaction to estimate priority fee
        let tx = VersionedTransaction {
            signatures: vec![Signature::default()],
            message: VersionedMessage::V0(
                Message::try_compile(&authority, &ixs, &luts, Hash::default()).unwrap(),
            ),
        };

        // Get priority fee estimate
        let gateway = use_gateway();
        let dynamic_priority_fee = match gateway.get_recent_priority_fee_estimate(&tx).await {
            Ok(fee) => fee,
            Err(_) => {
                log::error!("Failed to fetch priority fee estimate");
                return Err(GatewayError::Unknown);
            }
        };

        // Add priority fee instruction
        ixs.insert(
            1,
            ComputeBudgetInstruction::set_compute_unit_price(dynamic_priority_fee),
        );

        // Calculate priority fee in lamports
        let adjusted_compute_unit_limit_u64: u64 = COMPUTE_UNIT_LIMIT.into();
        let dynamic_priority_fee_in_lamports =
            (dynamic_priority_fee * adjusted_compute_unit_limit_u64) / 1_000_000;

        // Set priority fee for UI
        priority_fee.set(dynamic_priority_fee_in_lamports);

        // Build final tx with priority fee
        let tx = VersionedTransaction {
            signatures: vec![Signature::default()],
            message: VersionedMessage::V0(
                Message::try_compile(&authority, &ixs, &luts, Hash::default()).unwrap(),
            ),
        };

        Ok(tx)
    })
}<|MERGE_RESOLUTION|>--- conflicted
+++ resolved
@@ -41,15 +41,9 @@
     boost_meta: BoostMeta,
     liquidity_pair: Resource<GatewayResult<LiquidityPair>>,
     lp_balance: Resource<GatewayResult<UiTokenAmount>>,
-<<<<<<< HEAD
     stake: Signal<GatewayResult<Stake>>,
-    token_a_balance: Resource<GatewayResult<UiTokenAmount>>,
-    token_b_balance: Resource<GatewayResult<UiTokenAmount>>,
-=======
-    stake: Resource<GatewayResult<Stake>>,
     token_a_balance: Signal<GatewayResult<UiTokenAmount>>,
     token_b_balance: Signal<GatewayResult<UiTokenAmount>>,
->>>>>>> 2d7db771
     input_amount_a: Signal<String>,
     input_amount_b: Signal<String>,
     mut err: Signal<Option<TokenInputError>>,
