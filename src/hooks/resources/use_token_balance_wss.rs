use std::collections::HashMap;

use base64::Engine;
use dioxus::prelude::*;

use base64::prelude::BASE64_STANDARD;
use ore_api::consts::MINT_ADDRESS;
use solana_sdk::native_token::lamports_to_sol;
use solana_sdk::program_pack::Pack;
use solana_sdk::pubkey::Pubkey;

use crate::config::{Token, LISTED_TOKENS};
use crate::gateway::{AccountNotificationParams, GatewayError, GatewayResult, UiTokenAmount};
use crate::hooks::{use_wallet, use_wss_subscription, Wallet};

use super::get_token_balance;

pub fn use_token_balance_wss_provider() {
    let mut token_balances = HashMap::new();

    for (pubkey, token) in LISTED_TOKENS.iter() {
        let token_mint = *pubkey;
        let signal = if token_mint.eq(&Token::sol().mint) {
            use_sol_balance_wss_provider()
        } else {
            use_spl_balance_wss_provider(token.clone())
        };
        token_balances.insert(token_mint, signal);
    }

    use_context_provider(|| token_balances);
}

pub fn use_token_balance_wss(mint: &Pubkey) -> Signal<GatewayResult<UiTokenAmount>> {
    let cache: HashMap<Pubkey, Signal<GatewayResult<UiTokenAmount>>> = use_context();
    match cache.get(mint) {
        Some(signal) => *signal,
        None => use_signal(|| Err(GatewayError::AccountNotFound)),
    }
}

pub fn use_sol_balance_wss() -> Signal<GatewayResult<UiTokenAmount>> {
    let cache: HashMap<Pubkey, Signal<GatewayResult<UiTokenAmount>>> = use_context();
    match cache.get(&Token::sol().mint) {
        Some(signal) => *signal,
        None => use_signal(|| Err(GatewayError::AccountNotFound)),
    }
}

pub fn use_ore_balance_wss() -> Signal<GatewayResult<UiTokenAmount>> {
    let cache: HashMap<Pubkey, Signal<GatewayResult<UiTokenAmount>>> = use_context();
    match cache.get(&MINT_ADDRESS) {
        Some(signal) => *signal,
        None => use_signal(|| Err(GatewayError::AccountNotFound)),
    }
}

fn use_sol_balance_wss_provider() -> Signal<GatewayResult<UiTokenAmount>> {
    let update_callback = move |notif: &AccountNotificationParams| {
        let lamports = notif.result.value.lamports;
        let sol = lamports_to_sol(lamports);
        let token_amount = UiTokenAmount {
            ui_amount: Some(sol),
            decimals: 8,
            amount: format!("{}", lamports),
            ui_amount_string: format!("{}", sol),
        };
        Ok(token_amount)
    };

    use_balance_wss(Token::sol().mint, update_callback)
}

fn use_spl_balance_wss_provider(token: Token) -> Signal<GatewayResult<UiTokenAmount>> {
    let update_callback = move |notif: &AccountNotificationParams| {
        let data = &notif.result.value.data;
        let data = data.first().ok_or(GatewayError::AccountNotFound)?;
        let data = BASE64_STANDARD
            .decode(data.clone())
            .map_err(|err| anyhow::anyhow!(err))?;

        // Unpack the token account data
        let token_account = crate::solana::spl_token::state::Account::unpack(data.as_slice())
            .map_err(|err| anyhow::anyhow!(err))?;

        let amount = token_account.amount;
        let ui_amount = amount as f64 / 10f64.powi(token.decimals as i32);
        let token_amount = UiTokenAmount {
            ui_amount: Some(ui_amount),
            decimals: token.decimals,
            amount: amount.to_string(),
            ui_amount_string: ui_amount.to_string(),
        };

        Ok(token_amount)
    };

    use_balance_wss(token.mint, update_callback)
}

/// Common impl for token balance subscriptions
fn use_balance_wss<U>(mint: Pubkey, update_callback: U) -> Signal<GatewayResult<UiTokenAmount>>
where
    U: Fn(&AccountNotificationParams) -> GatewayResult<UiTokenAmount> + Clone + 'static,
{
    let wallet = use_wallet();

    // Create and initialize the data signal
    let mut data = use_signal(|| Err(GatewayError::AccountNotFound));

<<<<<<< HEAD
=======
    // Initialize data with current balance
    use_effect(move || {
        if let Wallet::Connected(pubkey) = *wallet.read() {
            spawn(async move {
                match get_token_balance(pubkey, mint).await {
                    Ok(initial_data) => {
                        log::info!("init: {:?}", initial_data);
                        data.set(Ok(initial_data));
                    }
                    Err(err) => {
                        log::error!("Failed to initialize token balance: {:?}", err);
                        data.set(Err(err));
                    }
                }
            });
        }
    });

>>>>>>> 2d7db771
    // Set up WebSocket subscription when wallet is connected
    use_effect(move || {
        if let Wallet::Connected(pubkey) = *wallet.read() {
            let address = match mint.eq(&Token::sol().mint) {
                true => pubkey,
                false => crate::solana::spl_associated_token_account::get_associated_token_address(
                    &pubkey, &mint,
                ),
            };

            spawn(async move {
                match get_token_balance(pubkey, mint).await {
                    Ok(initial_data) => data.set(Ok(initial_data)),
                    Err(err) => {
                        log::error!("Failed to initialize token balance: {:?}", err);
                        data.set(Err(err));
                    }
                }
            });

            use_wss_subscription(data.clone(), update_callback.clone(), address);
        }
    });

    data
}<|MERGE_RESOLUTION|>--- conflicted
+++ resolved
@@ -108,27 +108,6 @@
     // Create and initialize the data signal
     let mut data = use_signal(|| Err(GatewayError::AccountNotFound));
 
-<<<<<<< HEAD
-=======
-    // Initialize data with current balance
-    use_effect(move || {
-        if let Wallet::Connected(pubkey) = *wallet.read() {
-            spawn(async move {
-                match get_token_balance(pubkey, mint).await {
-                    Ok(initial_data) => {
-                        log::info!("init: {:?}", initial_data);
-                        data.set(Ok(initial_data));
-                    }
-                    Err(err) => {
-                        log::error!("Failed to initialize token balance: {:?}", err);
-                        data.set(Err(err));
-                    }
-                }
-            });
-        }
-    });
-
->>>>>>> 2d7db771
     // Set up WebSocket subscription when wallet is connected
     use_effect(move || {
         if let Wallet::Connected(pubkey) = *wallet.read() {
