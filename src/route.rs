use dioxus::prelude::*;

use crate::components::{
<<<<<<< HEAD
    Claim, Download, ExportKey, Home, ImportKey, Landing, MinerToolbarLayout, Navbar,
    OreTokenomics, PageNotFound, Send, Settings, SimpleNavbar, Tx, User, WhatIsMining,
=======
    Claim, ExportKey, Home, ImportKey, Landing, MinerToolbarLayout, Navbar, OreTokenomics,
    PageNotFound, Send, Settings, SimpleNavbar, Tx, Upgrade, User, WhatIsMining,
>>>>>>> 2f74e001
};

#[rustfmt::skip]
#[derive(Routable, Clone)]
pub enum Route {
    #[route("/")]
    Landing {},

    #[layout(SimpleNavbar)]
        #[route("/what-is-mining")]
        WhatIsMining {},
        #[route("/ore-tokenomics")]
        OreTokenomics {},
        #[route("/download")]
        Download {},
    #[end_layout]

    #[layout(Navbar)]
        #[layout(MinerToolbarLayout)]
            #[route("/home")]
            Home {},
            #[route("/claim")]
            Claim {},
            #[route("/settings")]
            Settings {},
            #[route("/settings/export-key")]
            ExportKey {},
            #[route("/settings/import-key")]
            ImportKey {},
            #[route("/send/:to")]
            Send {
                to: String
            },
            #[route("/tx/:sig")]
            Tx {
                sig: String,
            },
            #[route("/u/:id")]
            User {
                id: String,
            },
            #[route("/upgrade")]
            Upgrade {}, 
        #[end_layout]
    #[end_layout]

    #[route("/:.._route")]
    PageNotFound { _route: Vec<String> }
}<|MERGE_RESOLUTION|>--- conflicted
+++ resolved
@@ -1,13 +1,8 @@
 use dioxus::prelude::*;
 
 use crate::components::{
-<<<<<<< HEAD
     Claim, Download, ExportKey, Home, ImportKey, Landing, MinerToolbarLayout, Navbar,
     OreTokenomics, PageNotFound, Send, Settings, SimpleNavbar, Tx, User, WhatIsMining,
-=======
-    Claim, ExportKey, Home, ImportKey, Landing, MinerToolbarLayout, Navbar, OreTokenomics,
-    PageNotFound, Send, Settings, SimpleNavbar, Tx, Upgrade, User, WhatIsMining,
->>>>>>> 2f74e001
 };
 
 #[rustfmt::skip]
