use dioxus::prelude::*;

<<<<<<< HEAD
use crate::components::{
    Claim, ClaimV1, Download, Home, Landing, Mine, MinerToolbarLayout, Navbar, OreTokenomics,
    PageNotFound, Pay, Send, Settings, SimpleNavbar, Tx, Upgrade, User, WhatIsMining,
};
=======
use crate::components::{AppNavigation, VisitorNavigation};
use crate::pages::*;
>>>>>>> 8cf4bf87

#[rustfmt::skip]
#[derive(Routable, Clone, PartialEq, Eq)]
pub enum Route {
    #[layout(AppNavigation)]
        #[route("/mine")]
        Mine {},
        #[route("/pay")]
        Pay {},
        #[route("/pool/:pool")]
        Pool { pool: String },
        #[route("/stake")]
        Stake {},
        #[route("/stake/idle")]
        Idle {},
        #[route("/stake/:lp_mint")]
        Pair { lp_mint: String },
        #[route("/trade")]
        Trade {},
    #[end_layout]

    #[layout(VisitorNavigation)]
        #[route("/")]
        Landing {},
        #[route("/download")]
        Download {},
    #[end_layout]

<<<<<<< HEAD
    #[layout(Navbar)]
        #[layout(MinerToolbarLayout)]
            #[route("/home")]
            Home {},
            #[route("/claim")]
            Claim {},
            #[route("/claim-v1")]
            ClaimV1 {},
            #[route("/mine")]
            Mine {},
            // #[route("/stake")]
            // Stake {},
            #[route("/settings")]
            Settings {},
            #[route("/send/:to")]
            Send {
                to: String
            },
            #[route("/pay")]
            Pay {},
            #[route("/tx/:sig")]
            Tx {
                sig: String,
            },
            #[route("/u/:id")]
            User {
                id: String,
            },
            #[route("/upgrade")]
            Upgrade {}, 
        #[end_layout]
    #[end_layout]

=======
>>>>>>> 8cf4bf87
    #[route("/:.._route")]
    NotFound { _route: Vec<String> }
}<|MERGE_RESOLUTION|>--- conflicted
+++ resolved
@@ -1,14 +1,7 @@
 use dioxus::prelude::*;
 
-<<<<<<< HEAD
-use crate::components::{
-    Claim, ClaimV1, Download, Home, Landing, Mine, MinerToolbarLayout, Navbar, OreTokenomics,
-    PageNotFound, Pay, Send, Settings, SimpleNavbar, Tx, Upgrade, User, WhatIsMining,
-};
-=======
 use crate::components::{AppNavigation, VisitorNavigation};
 use crate::pages::*;
->>>>>>> 8cf4bf87
 
 #[rustfmt::skip]
 #[derive(Routable, Clone, PartialEq, Eq)]
@@ -37,42 +30,6 @@
         Download {},
     #[end_layout]
 
-<<<<<<< HEAD
-    #[layout(Navbar)]
-        #[layout(MinerToolbarLayout)]
-            #[route("/home")]
-            Home {},
-            #[route("/claim")]
-            Claim {},
-            #[route("/claim-v1")]
-            ClaimV1 {},
-            #[route("/mine")]
-            Mine {},
-            // #[route("/stake")]
-            // Stake {},
-            #[route("/settings")]
-            Settings {},
-            #[route("/send/:to")]
-            Send {
-                to: String
-            },
-            #[route("/pay")]
-            Pay {},
-            #[route("/tx/:sig")]
-            Tx {
-                sig: String,
-            },
-            #[route("/u/:id")]
-            User {
-                id: String,
-            },
-            #[route("/upgrade")]
-            Upgrade {}, 
-        #[end_layout]
-    #[end_layout]
-
-=======
->>>>>>> 8cf4bf87
     #[route("/:.._route")]
     NotFound { _route: Vec<String> }
 }