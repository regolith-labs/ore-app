use dioxus::prelude::*;

use crate::{components::*, hooks::use_sol_balance_wss};

#[cfg(feature = "web")]
#[component]
pub fn Topup(address: String) -> Element {
    use std::str::FromStr;

    use ore_types::request::TransactionType;
    use steel::Pubkey;

    use crate::hooks::{on_transaction_done, use_topup_transaction};

    enum TopupStatus {
        Editing,
        Success,
    }

    let destination = use_memo(move || Pubkey::from_str(&address));
    let mut amount = use_signal(|| "0.2".to_string());
    let sol_balance = use_sol_balance_wss();
    let priority_fee = use_signal(|| 0);
    let err = use_signal::<Option<TokenInputError>>(|| None);
    let tx = use_topup_transaction(destination, amount, sol_balance, err, priority_fee);
    let mut status = use_signal(|| TopupStatus::Editing);

    on_transaction_done(move |_| {
        status.set(TopupStatus::Success);
    });

    rsx! {
        Col {
            class: "w-full h-full max-w-2xl mx-auto px-5 sm:px-8 pb-20 sm:pb-16",
            gap: 8,
            Heading {
                class: "mx-auto w-full",
                title: "Top up",
                subtitle: "Send some SOL to your desktop wallet."
            }

            match *status.read() {
                TopupStatus::Editing => {
                    rsx! {
                        // Destination
                        Col {
                            class: "mx-auto w-full",
                            gap: 2,
                            span {
                                class: "text-elements-lowEmphasis font-medium",
                                "Destination"
                            }
                            if let Ok(destination) = destination.cloned() {
                                span {
                                    class: "text-elements-highEmphasis font-mono",
                                    "{destination}"
                                }
                            } else {
                                span {
                                    "Pubkey is invalid"
                                }
                            }
                        }


                        // Amount
                        Col {
                            class: "mx-auto w-full",
                            gap: 2,
                            span {
                                class: "text-elements-lowEmphasis font-medium",
                                "Amount"
                            }
                            Row {
                                class: "w-full justify-between",
                                input {
                                    class: "text-3xl placeholder:text-gray-700 font-semibold bg-transparent h-12 my-auto w-32 text-left outline-none text-elements-highEmphasis [appearance:textfield] [&::-webkit-outer-spin-button]:appearance-none [&::-webkit-inner-spin-button]:appearance-none",
                                    placeholder: "0.1",
                                    r#type: "number",
                                    step: "any",
                                    inputmode: "decimal",
                                    value: amount.clone(),
                                    oninput: move |e: FormEvent| amount.set(e.value()),
                                }
                                Row {
                                    gap: 2,
                                    button {
                                        class: "flex items-center justify-center w-12 h-12 shrink-0 controls-secondary rounded-full text-3xl",
                                        onclick: move |_| {
                                            let new_amount = ((amount.read().parse::<f64>().unwrap() - 0.1) * 10.0).round() / 10.0;
                                            let new_amount = new_amount.max(0.0);
                                            amount.set(new_amount.to_string());
                                        },
                                        "–"
                                    }
                                    button {
                                        class: "flex items-center justify-center w-12 h-12 shrink-0 controls-secondary rounded-full text-3xl",
                                        onclick: move |_| {
                                            let new_amount = ((amount.read().parse::<f64>().unwrap() + 0.1) * 10.0).round() / 10.0;
                                            amount.set(new_amount.to_string());
                                        },
                                        "+"
                                    }
                                }
                            }
                        }

                        SubmitButton {
                            title: "Send SOL".to_string(),
                            transaction: tx,
                            err: err,
                            tx_type: TransactionType::TopUp
                        }
                    }
                }
                TopupStatus::Success => {
                    rsx! {
                        Col {
                            class: "mx-auto w-full",
                            gap: 8,
                            CheckCircleIcon {
                                class: "mx-auto w-24 h-24 text-elements-green mt-8"
                            }
                            Col {
                                gap: 2,
                                span {
                                    class: "text-elements-highEmphasis font-semibold text-2xl mx-auto",
                                    "Success!"
                                }
                                span {
                                    class: "text-elements-lowEmphasis font-medium mx-auto",
                                    "Your desktop wallet has been topped up."
                                }
                            }
                            a {
                                class: "flex controls-primary w-full h-12 rounded-full hover:cursor-pointer mt-8",
                                href: "ore://",
                                span {
                                    class: "mx-auto my-auto",
                                    "Return to app →"
                                }
                            }
                        }
                    }
                }
            }
        }
    }
}

#[cfg(not(feature = "web"))]
#[component]
pub fn Topup(address: String) -> Element {
    use crate::{
        hooks::{use_wallet, Wallet},
        route::Route,
    };

    let wallet = use_wallet();
    let navigator = use_navigator();
    let sol_balance = use_sol_balance_wss();

<<<<<<< HEAD
    // use_effect(move || {
    //     if let Some(Ok(balance)) = sol_balance.cloned() {
    //         if balance.amount.parse::<u64>().unwrap() > 0 {
    //             navigator.push(Route::Mine {});
    //         }
    //     }
    // });
=======
    use_effect(move || {
        if let Ok(balance) = sol_balance.cloned() {
            if balance.amount.parse::<u64>().unwrap() > 0 {
                navigator.push(Route::Mine {});
            }
        }
    });
>>>>>>> 3344bf3f

    rsx! {
        Col {
            class: "w-full h-full max-w-2xl mx-auto px-5 sm:px-8 pb-20 sm:pb-16",
            gap: 16,
            Heading {
                class: "mx-auto w-full",
                title: "Welcome!",
                subtitle: "To get started, top up your desktop wallet."
            }

            Col {
                class: "mx-auto my-4 w-full",
                gap: 2,
                span {
                    class: "text-elements-lowEmphasis font-medium mx-auto",
                    "Wallet balance"
                }
                if let Ok(balance) = sol_balance.cloned() {
                    span {
                        class: "text-elements-highEmphasis font-semibold text-3xl mx-auto",
                        "{balance.ui_amount_string} SOL"
                    }
                } else {
                    span {
                        class: "text-elements-highEmphasis font-semibold text-3xl mx-auto",
                        "0 SOL"
                    }
                }

            }

            // TODO Generate QR code

            if let Wallet::Connected(address) = *wallet.read() {
                Col {
                    class: "mx-auto w-full",
                    gap: 8,
                    a {
                        class: "flex controls-primary w-full h-12 rounded-full hover:cursor-pointer",
                        href: "https://beta.ore.supply/topup/{address}",
                        span {
                            class: "mx-auto my-auto",
                            "Top up →"
                        }
                    }
                    Link {
                        class: "flex text-sm text-elements-lowEmphasis font-medium mx-auto",
                        to: Route::Mine {},
                        span {
                            class: "mx-auto my-auto",
                            "Skip for now"
                        }
                    }
                }
            } else {
                Col {
                    class: "mx-auto w-full flex items-center justify-center",
                    crate::components::ConnectButtonNative {
                        wallet,
                        width: 300,
                    }
                }
            }
        }
    }
}<|MERGE_RESOLUTION|>--- conflicted
+++ resolved
@@ -160,15 +160,6 @@
     let navigator = use_navigator();
     let sol_balance = use_sol_balance_wss();
 
-<<<<<<< HEAD
-    // use_effect(move || {
-    //     if let Some(Ok(balance)) = sol_balance.cloned() {
-    //         if balance.amount.parse::<u64>().unwrap() > 0 {
-    //             navigator.push(Route::Mine {});
-    //         }
-    //     }
-    // });
-=======
     use_effect(move || {
         if let Ok(balance) = sol_balance.cloned() {
             if balance.amount.parse::<u64>().unwrap() > 0 {
@@ -176,7 +167,6 @@
             }
         }
     });
->>>>>>> 3344bf3f
 
     rsx! {
         Col {
