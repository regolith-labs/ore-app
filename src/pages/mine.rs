use dioxus::prelude::*;

use crate::{
    components::*,
    hooks::{Pool, POOLS},
    route::Route,
};

pub fn Mine() -> Element {
    let mut is_gold = use_signal(|| false);

    rsx! {
        Col {
            class: "w-full h-full pb-20 sm:pb-16 max-w-2xl mx-auto px-5 sm:px-8",
            gap: 4,
            Heading {
                class: "w-full",
                title: "Mine",
                subtitle: "Forge new ORE by mining with your phone or computer."
            }
            button {
                class: "w-fit",
                onclick: move |_| is_gold.set(!is_gold.cloned()),
                Orb { is_gold: *is_gold.read() }
            }
<<<<<<< HEAD
            Miner { is_gold }
        }
    }
}

fn Header() -> Element {
    rsx! {
        Row { class: "justify-between h-10 px-5 sm:px-8", gap: 4,
            span { class: "font-wide text-2xl sm:text-3xl font-semibold align-text-bottom my-auto",
                "Mine"
            }
            StartButton {}
        }
    }
}

fn StartButton() -> Element {
    rsx! {
        Link {
            to: Route::Swap {},
            class: "h-10 controls-primary rounded-full px-4 gap-2 -mr-2",
            PlayIcon { class: "h-5 w-5 mx-auto my-auto" }
            span { class: "my-auto", "Start" }
        }
    }
}

fn DownloadButton() -> Element {
    rsx! {
        Link {
            to: Route::Download {},
            class: "flex rounded bg-controls-secondary p-2 sm:p-4",
            Row { gap: 4,
                DownloadIcon { class: "w-8 h-8 my-auto text-elements-midEmphasis" }
                Col { class: "my-auto w-full",
                    span { class: "text-elements-highEmphasis font-semibold", "Download" }
                    span { class: "text-elements-midEmphasis text-sm",
                        "Available for Mac, Windows, and Linux."
                    }
                }
            }
        }
    }
}
=======
        }
    }
}

>>>>>>> b1bceac0
fn PoolTable() -> Element {
    rsx! {
        Col { gap: 2,
            Table {
                header: rsx! {
                    TableHeader { left: "Pool", right_1: "Hashpower", right_2: "Multiplier", right_3: "Yield" }
                },
                rows: rsx! {
                    for pool in POOLS.iter() {
                        PoolRow { pool: pool.clone() }
                    }
                }
            }
        }
    }
}

#[component]
fn PoolRow(pool: Pool) -> Element {
    rsx! {
        TableRowLink {
            to: Route::Pool {
                pool: pool.name.clone(),
            },
            left: rsx! {
                Row { gap: 4,
                    img {
                        class: "w-10 h-10 my-auto bg-gray-900 rounded",
                        src: "{pool.image}"
                    }
                    Col { class: "my-auto",
                        span { class: "font-medium", "{pool.name}" }
                    }
                }
            },
            right_1: rsx! {
                span { "64480" }
            },
            right_2: rsx! {
                span { "2.4x" }
            },
            right_3: rsx! {
                span { class: "text-elements-gold",
                    OreValueSmall { ui_amount_string: "2.054" }
                }
            }
        }
    }
}<|MERGE_RESOLUTION|>--- conflicted
+++ resolved
@@ -23,57 +23,11 @@
                 onclick: move |_| is_gold.set(!is_gold.cloned()),
                 Orb { is_gold: *is_gold.read() }
             }
-<<<<<<< HEAD
             Miner { is_gold }
         }
     }
 }
 
-fn Header() -> Element {
-    rsx! {
-        Row { class: "justify-between h-10 px-5 sm:px-8", gap: 4,
-            span { class: "font-wide text-2xl sm:text-3xl font-semibold align-text-bottom my-auto",
-                "Mine"
-            }
-            StartButton {}
-        }
-    }
-}
-
-fn StartButton() -> Element {
-    rsx! {
-        Link {
-            to: Route::Swap {},
-            class: "h-10 controls-primary rounded-full px-4 gap-2 -mr-2",
-            PlayIcon { class: "h-5 w-5 mx-auto my-auto" }
-            span { class: "my-auto", "Start" }
-        }
-    }
-}
-
-fn DownloadButton() -> Element {
-    rsx! {
-        Link {
-            to: Route::Download {},
-            class: "flex rounded bg-controls-secondary p-2 sm:p-4",
-            Row { gap: 4,
-                DownloadIcon { class: "w-8 h-8 my-auto text-elements-midEmphasis" }
-                Col { class: "my-auto w-full",
-                    span { class: "text-elements-highEmphasis font-semibold", "Download" }
-                    span { class: "text-elements-midEmphasis text-sm",
-                        "Available for Mac, Windows, and Linux."
-                    }
-                }
-            }
-        }
-    }
-}
-=======
-        }
-    }
-}
-
->>>>>>> b1bceac0
 fn PoolTable() -> Element {
     rsx! {
         Col { gap: 2,
