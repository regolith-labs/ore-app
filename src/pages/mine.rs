use dioxus::prelude::*;
use ore_api::consts::TOKEN_DECIMALS;
use ore_miner_types::OutputMessage;
use solana_sdk::transaction::Transaction;

use crate::{
    components::*,
    gateway::{pool::PoolGateway, GatewayError, GatewayResult},
    hooks::{
<<<<<<< HEAD
        build_commit_claim_instructions, on_transaction_done, use_gateway, use_member,
        use_member_record, use_member_record_balance, use_miner, use_miner_cores,
        use_miner_is_active, use_miner_status, use_ore_balance_wss, use_pool,
        use_pool_register_transaction, use_pool_url, use_sol_balance_wss,
        use_system_cpu_utilization, use_transaction_status, use_wallet, MinerStatus,
        PoolRegisterStatus, Wallet,
=======
        on_transaction_done, use_gateway, use_help_drawer_state, use_member, use_member_record,
        use_member_record_balance, use_miner, use_miner_claim_transaction, use_miner_cores,
        use_miner_is_active, use_miner_status, use_pool_register_transaction, use_pool_url,
        use_system_cpu_utilization, use_wallet, HelpDrawerPage, MinerStatus, PoolRegisterStatus,
        Wallet,
>>>>>>> db72d377
    },
    solana::spl_token::amount_to_ui_amount_string,
};
use ore_types::request::TransactionType;

pub fn Mine() -> Element {
    rsx! {
        Col {
            class: "w-full h-full pb-20 sm:pb-16",
            gap: 16,
            Col {
                class: "w-full max-w-2xl mx-auto px-5 sm:px-8 gap-8",
                Row {
                    class: "w-full justify-between",
                    Heading {
                        class: "w-full",
                        title: "Mine",
                        subtitle: "Convert energy into cryptocurrency."
                    }
                    MineHelpButton {}
                }
                MinerData {}
            }
            MineTable {}
        }
    }
}

fn MinerData() -> Element {
    // Get resources
    let mut member_record = use_member_record();

    // Refresh member account
    on_transaction_done(move |_sig| {
        member_record.restart();
    });

    rsx! {
        Col { class: "w-full flex-wrap mx-auto justify-between gap-12",
            Alert {}
            MinerStatus {}
            Col { class: "w-full gap-8",
                MinerCores {}
                MinePower {}
                DownloadCTA {}
            }
            TimeRemaining {}
            MinerRewards {}
        }
    }
}

fn StopStartButton() -> Element {
    let wallet = use_wallet();
    let pool_url = use_pool_url();
    let mut miner_status = use_miner_status();
    let member = use_member();
    let mut member_record = use_member_record();
    let mut register_tx_start = use_signal(|| false);
    let register_tx = use_pool_register_transaction(register_tx_start);
    let is_active = use_miner_is_active();

    // listen for onchain pool registration
    use_effect(move || match register_tx.cloned() {
        // commit claim dependency failed, reset
        Some(Ok(PoolRegisterStatus::CommitClaimFailed)) => {
            miner_status.set(MinerStatus::Stopped);
        }
        // submit tx
        Some(Ok(PoolRegisterStatus::Transaction(tx))) => {
            submit_transaction(tx, TransactionType::PoolJoin);
        }
        _ => {}
    });

    // offchain pool server registration
    let mut register_with_pool_server = use_future(move || async move {
        let Wallet::Connected(authority) = *wallet.read() else {
            return;
        };
        let Some(pool_url) = pool_url.cloned() else {
            return;
        };
        if miner_status.cloned() != MinerStatus::Registering {
            return;
        }
        match use_gateway().register(authority, pool_url).await {
            Ok(_member_record) => {
                member_record.restart();
                miner_status.set(MinerStatus::FetchingChallenge);
            }
            Err(err) => {
                log::error!("Error registering with server: {:?}", err);
            }
        }
    });

    // on successful registration signature (onchain),
    // restart the pool server registration
    //
    // this is the happy path,
    // first the onchain registration signature lands
    // and then we submit for registration with the offchain pool server
    on_transaction_done(move |sig| {
        if miner_status.cloned() == MinerStatus::Registering {
            log::info!("registration sig: {:?}", sig);
            register_with_pool_server.restart();
        }
    });
    // submit pool server registration
    //
    // this is the recovery path,
    // where the onchain registration landed
    // but the server registration failed or hasn't been submitted yet
    use_effect(move || {
        if miner_status.cloned() == MinerStatus::Registering {
            register_with_pool_server.restart();
        }
    });

    let controls_class = if *is_active.read() {
        "controls-secondary"
    } else {
        "controls-primary"
    };

    rsx! {
        button {
            class: "flex flex-row gap-2 my-auto px-8 h-12 rounded-full {controls_class}",
            disabled: matches!(*wallet.read(), Wallet::Disconnected),
            onclick: move |_| {
                if *is_active.read() {
                    miner_status.set(MinerStatus::Stopped);
                } else {
                    if let Ok(_member) = *member.read() {
                        if let Some(Ok(_member_db)) = member_record.cloned() {
                            miner_status.set(MinerStatus::FetchingChallenge);
                        } else {
                            miner_status.set(MinerStatus::Registering);
                        }
                    } else {
                        register_tx_start.set(true);
                        miner_status.set(MinerStatus::Registering);
                    }
                }
            },
            if !*is_active.read() {
                PlayIcon { class: "my-auto h-5" }
                span { class: "my-auto", "Start" }
            } else {
                StopIcon { class: "my-auto h-5" }
                span { class: "my-auto", "Stop" }
            }
        }
    }
}

fn TimeRemaining() -> Element {
    let (out_msg, _in_msg) = use_miner();
    let miner_status = use_miner_status();

    let display_time_remaining = use_memo(move || match miner_status.cloned() {
        MinerStatus::Hashing | MinerStatus::SubmittingSolution | MinerStatus::FetchingChallenge => {
            true
        }
        _ => false,
    });

    let mut time_remaining = use_signal(|| 60);
    use_effect(move || {
        if let OutputMessage::TimeRemaining(time, _) = out_msg.cloned() {
            time_remaining.set(time);
        }
    });

    let mut info_hidden = use_signal(|| true);

    rsx! {
        if display_time_remaining.cloned() {
            Col { gap: 4,
                button {
                    class: "flex flex-col gap-0 group",
                    onclick: move |_| info_hidden.set(!info_hidden.cloned()),
                    Row { class: "w-full justify-between",
                        Row { gap: 2,
                            span { class: "text-elements-lowEmphasis font-medium", "Time" }
                            InfoIcon { class: "h-4 w-4 shrink-0 text-elements-lowEmphasis group-hover:text-elements-highEmphasis transition-all duration-300 ease-in-out my-auto" }
                        }
                        span { class: "mr-2", "{time_remaining.cloned()}s" }
                    }
                    InfoText {
                        class: "text-wrap text-left text-sm max-w-lg mr-auto",
                        text: "Seconds remaining until the mining challenge must be refreshed.",
                        hidden: info_hidden,
                    }
                }
                div { class: "w-full h-2 bg-elements-lowEmphasis rounded-full",
                    div {
                        class: "h-full bg-elements-highEmphasis rounded-full transition-all",
                        style: "width: {(100.0 - (time_remaining.cloned() as f32 / 60.0 * 100.0)).max(0.0)}%",
                    }
                }
            }
        }
    }
}

fn MinerStatus() -> Element {
    let (_out_msg, _in_msg) = use_miner();
    let miner_status = use_miner_status();
    let status = use_memo(move || match miner_status.cloned() {
        MinerStatus::Registering => "Registering",
        MinerStatus::FetchingChallenge => "Fetching",
        MinerStatus::Hashing => "Hashing",
        MinerStatus::SubmittingSolution => "Submitting",
        MinerStatus::Stopped => "Stopped",
    });

    let description = use_memo(move || match miner_status.cloned() {
        MinerStatus::Registering => "Curerntly registering with the pool server.",
        MinerStatus::FetchingChallenge => {
            "Currently fetching the next challenge from the pool server."
        }
        MinerStatus::Hashing => "Currently searching for valid solutions.",
        MinerStatus::SubmittingSolution => "Currently submitting the solution to the pool server.",
        MinerStatus::Stopped => "Currently not active.",
    });

    let mut info_hidden = use_signal(|| true);

    rsx! {
        Col { gap: 4,
            button {
                class: "flex flex-col gap-0 group",
                onclick: move |_| info_hidden.set(!info_hidden.cloned()),
                Row { gap: 2,
                    span { class: "text-elements-lowEmphasis font-medium", "Status" }
                    InfoIcon { class: "h-4 w-4 shrink-0 text-elements-lowEmphasis group-hover:text-elements-highEmphasis transition-all duration-300 ease-in-out my-auto" }
                }
                InfoText {
                    class: "text-wrap text-left text-sm max-w-lg mr-auto",
                    text: "The status of your miner. {description}",
                    hidden: info_hidden,
                }
            }
            Row { class: "justify-between",
                span { class: "font-semibold text-2xl sm:text-3xl", "{status}" }
                StopStartButton {}
            }
        }
    }
}

fn _MinerHashpower() -> Element {
    rsx! {
        Col { gap: 4,
            span { class: "text-elements-lowEmphasis font-medium", "Hashpower" }
            span { class: "font-semibold text-2xl sm:text-3xl", "1230 H/s" }
        }
    }
}

fn MinerCores() -> Element {
    let mut cores = use_miner_cores();
    let max = crate::cores::get();
    let mut info_hidden = use_signal(|| true);
    rsx! {
        Col { gap: 4,
            button {
                class: "flex flex-col gap-0 group",
                onclick: move |_| info_hidden.set(!info_hidden.cloned()),
                Row { gap: 2,
                    span { class: "text-elements-lowEmphasis font-medium", "Cores" }
                    InfoIcon { class: "h-4 w-4 shrink-0 text-elements-lowEmphasis group-hover:text-elements-highEmphasis transition-all duration-300 ease-in-out my-auto" }
                }
                InfoText {
                    class: "text-wrap text-left text-sm max-w-lg mr-auto",
                    text: "The number of CPU cores to dedicate to mining. Use more cores to increase your hashpower. The graph below visualizes the current utilization of each CPU core on your machine.",
                    hidden: info_hidden,
                }
            }
            Row { class: "justify-between",
                span { class: "font-semibold text-2xl sm:text-3xl", "{cores}" }
                Row { gap: 2,
                    button {
                        class: "flex items-center justify-center w-12 h-12 controls-secondary rounded-full text-3xl",
                        onclick: move |_| {
                            let current = cores.peek().clone() - 1;
                            cores.set(current.max(1));
                        },
                        "–"
                    }
                    button {
                        class: "flex items-center justify-center w-12 h-12 controls-secondary rounded-full text-3xl hover:disabled:cursor-not-allowed",
                        disabled: cfg!(feature = "web"),
                        onclick: move |_| {
                            let current = cores.peek().clone() + 1;
                            cores.set(current.min(max));
                        },
                        "+"
                    }
                }
            }
        }
    }
}

<<<<<<< HEAD
#[derive(Eq, PartialEq, Clone)]
pub enum MemberBalance {
    Loading,
    Null,
    Balance(u64),
=======
fn MinerPendingRewards() -> Element {
    let member = use_member();
    let member_record_balance = use_member_record_balance();
    let mut info_hidden = use_signal(|| true);
    rsx! {
        if let Some(Ok(member_record_balance)) = member_record_balance.cloned() {
            if let Some(Ok(member)) = member.cloned() {
                if member_record_balance > member.total_balance {
                    Col { gap: 4,
                        button {
                            class: "flex flex-col gap-0 group",
                            onclick: move |_| info_hidden.set(!info_hidden.cloned()),
                            Row { gap: 2,
                                span { class: "text-elements-lowEmphasis font-medium",
                                    "Rewards (pending)"
                                }
                                InfoIcon { class: "h-4 w-4 shrink-0 text-elements-lowEmphasis group-hover:text-elements-highEmphasis transition-all duration-300 ease-in-out my-auto" }
                            }
                            InfoText {
                                class: "text-wrap text-left text-sm max-w-lg mr-auto",
                                text: "ORE that you have mined, but cannot yet claim. Pending rewards are automatically committed to your claimable balance by the mining pool operator every few hours.",
                                hidden: info_hidden,
                            }
                        }
                        OreValue {
                            size: TokenValueSize::Large,
                            ui_amount_string: amount_to_ui_amount_string(
                                member_record_balance - member.total_balance,
                                TOKEN_DECIMALS,
                            ),
                            with_decimal_units: true,
                        }
                    }
                }
            }
        }
    }
>>>>>>> db72d377
}

fn MinerRewards() -> Element {
    let member = use_member();
    let member_db = use_member_record();
    let member_db_balance = use_member_record_balance();
    let sol_balance_wss = use_sol_balance_wss();
    let mut sol_balance = use_signal(|| "0".to_string());
    let pool = use_pool();
    use_effect(move || {
        let b = match sol_balance_wss.cloned() {
            Ok(b) => b.ui_amount_string,
            Err(err) => "0".to_string(),
        };
        log::info!("sol balance: {}", b);
        sol_balance.set(b);
    });
    let ore_balance_wss = use_ore_balance_wss();
    let mut ore_balance = use_signal(|| "0".to_string());
    use_effect(move || {
        let b = match ore_balance_wss.cloned() {
            Ok(b) => b.ui_amount_string,
            Err(err) => "0".to_string(),
        };
        log::info!("ore balance: {}", b);
        ore_balance.set(b);
    });
    // init claimable balance
    let mut member_claimable_balance = use_signal(|| MemberBalance::Loading);
    use_effect(move || {
        let balance = match member_db_balance.cloned() {
            Some(member_db_balance) => {
                if let (Ok(member_db_balance), Ok(member)) = (member_db_balance, member.cloned()) {
                    // claimable balance
                    log::info!("///////////////////////////////////////////////////");
                    log::info!("member db total balance: {:?}", member_db_balance);
                    log::info!("member total balance: {:?}", member.total_balance);
                    let diff = member_db_balance.saturating_sub(member.total_balance);
                    log::info!("diff: {:?}", diff);
                    log::info!("member balance: {:?}", member.balance);
                    MemberBalance::Balance(member.balance + diff)
                } else {
                    MemberBalance::Null
                }
            }
            _ => MemberBalance::Loading,
        };
        member_claimable_balance.set(balance);
    });
    // init claim transaction
    let mut claim_tx = use_signal(|| Err(GatewayError::RequestFailed));
    use_effect(move || {
        if let (Some(Ok(member_db_balance)), Ok(member), Some(pool)) =
            (member_db_balance.cloned(), member.cloned(), pool.cloned())
        {
            spawn(async move {
                let gateway = use_gateway();
                if let Ok(ixs) =
                    build_commit_claim_instructions(&gateway.rpc, &pool, &member, member_db_balance)
                        .await
                {
                    let tx = Transaction::new_with_payer(&ixs, Some(&member.authority));
                    claim_tx.set(Ok(tx));
                }
            });
        }
    });
    // hidden toggle
    let mut info_hidden = use_signal(|| true);
    rsx! {
        Col { gap: 4,
            button {
                class: "flex flex-col gap-0 group",
                onclick: move |_| info_hidden.set(!info_hidden.cloned()),
                Row { gap: 2,
                    span { class: "text-elements-lowEmphasis font-medium", "Rewards" }
                    InfoIcon { class: "h-4 w-4 shrink-0 text-elements-lowEmphasis group-hover:text-elements-highEmphasis transition-all duration-300 ease-in-out my-auto" }
                }
                InfoText {
                    class: "text-wrap text-left text-sm max-w-lg mr-auto",
                    text: "ORE that you have mined and may claim.",
                    hidden: info_hidden,
                }
            }
            match *member_claimable_balance.read() {
                MemberBalance::Loading => {
                    rsx! {
                        LoadingValue {}
                    }
                }
                MemberBalance::Null => {
                    rsx! {
                        NullValue {}
                    }
                }
                MemberBalance::Balance(u64) => {
                    rsx! {
                        OreValue {
                            size: TokenValueSize::Large,
                            ui_amount_string: amount_to_ui_amount_string(u64, TOKEN_DECIMALS),
                            with_decimal_units: true,
                            gold: true,
                        }
                    }
                }
            }
            MinerRewardsClaimButton { transaction: claim_tx, tx_type: TransactionType::PoolClaim }
        }
            div { "{sol_balance}" }
            div { "{ore_balance}" }
    }
}

#[component]
pub fn MinerRewardsClaimButton(
    transaction: Signal<GatewayResult<Transaction>>,
    tx_type: TransactionType,
) -> Element {
    let pool_url = use_pool_url();
    let member = use_member();
    let mut transaction_status = use_transaction_status();

    let enabled = if let Ok(_) = transaction.read().as_ref() {
        true
    } else {
        false
    };

    rsx! {
        button {
            class: "h-12 w-full rounded-full controls-gold",
            disabled: !enabled,
            onclick: move |_| {
                spawn(async move {
                    if let (Some(pool_url), Ok(member), Ok(tx)) = (
                        pool_url.cloned(),
                        member.cloned(),
                        transaction.cloned(),
                    ) {
                        transaction_status.set(Some(TransactionStatus::Waiting));
                        let sign_partial = sign_transaction_partial(tx).await;
                        match sign_partial {
                            Ok((tx, hash)) => {
                                transaction_status.set(Some(TransactionStatus::Sending(0)));
                                let gateway = use_gateway();
                                match gateway
                                    .commit_claim(member.authority, pool_url, tx, hash)
                                    .await
                                {
                                    Ok(balance_update) => {
                                        transaction_status
                                            .set(
                                                Some(TransactionStatus::Done(balance_update.signature)),
                                            );
                                    }
                                    Err(err) => {
                                        transaction_status.set(Some(TransactionStatus::Error));
                                        log::error!("{:?}", err);
                                    }
                                }
                            }
                            Err(err) => {
                                transaction_status.set(Some(TransactionStatus::Error));
                                log::error!("{:?}", err);
                            }
                        }
                    }
                });
            },
            span { class: "mx-auto my-auto font-semibold", "Claim" }
        }
    }
}

fn MinePower() -> Element {
    // Get the number of cores
    let max = crate::cores::get();

    // Get CPU utilization
    let cpu_utilization = use_system_cpu_utilization();

    // Normalize rates for CPU utilization values
    let normalized_cpu_utilization = use_memo(move || {
        // Create a vector of utilization rates for each core
        let mut rates: Vec<usize> = vec![0; max];
        let utilization_vec = cpu_utilization.read();
        if !utilization_vec.is_empty() {
            for i in 0..max {
                if i < utilization_vec.len() {
                    rates[i] = utilization_vec[i].clamp(0.0, 100.0).round() as usize;
                }
            }
        }
        rates
    });

    // Split cores evenly between 2 columns
    let cores_per_column = (max + 1) / 2;

    // Create arrays of indices for each column (just sequential numbers for display order)
    let column_indices: Vec<Vec<usize>> = (0..2)
        .map(|col| {
            let start = col * cores_per_column;
            let end = if col == 0 {
                // First column takes half (rounded up)
                cores_per_column
            } else {
                // Second column takes remaining cores
                max
            };
            (start..end).collect()
        })
        .collect();

    rsx! {
        Col { class: "relative flex w-full mx-auto pr-2", gap: 4,

            // Manual column layout with increased spacing between columns
            div { class: "flex flex-col md:flex-row gap-8 w-full",
                // Create a column for each group of cores
                for column in column_indices {
                    div { class: "flex-1",
                        // Create system bars for each core in numerical order
                        for core_idx in column {
                            {
                                let rate = normalized_cpu_utilization.read()[core_idx];
                                rsx! {
                                    div {
                                        // Core index
                                        class: "flex items-center gap-1 w-full flex-shrink-0 mb-2",
                                        span { class: "text-elements-midEmphasis w-6 text-left text-sm flex-shrink-0 font-medium",
                                            "{core_idx + 1}"
                                        }
                                        // Core usage bar
                                        div { class: "flex-1 mx-1 h-6 overflow-hidden",
                                            // Container for all 10 blocks as a non-flex div
                                            div { class: "flex h-full w-full",
                                                for j in 0..10 {
                                                    {
                                                        let color = if j < 7 {
                                                            "h-full bg-elements-green"
                                                        } else if j < 9 {
                                                            "h-full bg-elements-yellow"
                                                        } else {
                                                            "h-full bg-elements-red"
                                                        };
                                                        let opacity = if j < (rate + 5) / 10 { "opacity-100" } else { "opacity-0" };
                                                        rsx! {
                                                            div {
                                                                class: "transition-all duration-300 ease-in-out {opacity} {color}",
                                                                style: "width: 9%; margin-right: 1%;",
                                                            }
                                                        }
                                                    }
                                                }
                                            }
                                        }

                                        // Usage percentage for each core
                                        span { class: "text-elements-lowEmphasis text-xs font-medium w-8 text-right flex-shrink-0",
                                            "{rate}%"
                                        }
                                    }
                                }
                            }
                        }
                    }
                }
            }
        }
    }
}

// Help button specific to the Mine page
fn MineHelpButton() -> Element {
    let mut drawer_state = use_help_drawer_state();

    rsx! {
        button {
            onclick: move |_| {
                let mut current = drawer_state.read().clone();
                current.is_open = true;
                current.current_page = HelpDrawerPage::Mine;
                drawer_state.set(current);
            },
            Row {
                class: "elevated-control elevated-border rounded-full text-sm font-semibold h-12 px-5 hover:cursor-pointer",
                gap: 2,
                span {
                    class: "mx-auto my-auto",
                    "Help"
                }
                BulbIcon {
                    class: "w-4 text-elements-midEmphasis"
                }
            }
        }
    }
}

fn DownloadCTA() -> Element {
    // Only show the download CTA on web
    #[cfg(not(feature = "web"))]
    return rsx! {};

    rsx! {
        div {
            class: "w-full mt-4 mb-8",
            div {
                class: "flex items-center justify-between rounded-lg py-4 px-6 border border-elements-gold relative",
                div {
                    class: "flex items-center",
                    DownloadIcon {
                        class: "w-8 h-8 mr-4 text-elements-gold"
                    }
                    div {
                        class: "flex flex-col",
                        span {
                            class: "text-elements-highEmphasis font-medium",
                            "Download the desktop app"
                        }
                        span {
                            class: "text-elements-lowEmphasis text-sm",
                            "Get more power with the native desktop miner."
                        }
                    }
                }
                Link {
                    to: "/download",
                    class: "h-12 px-6 rounded-full controls-gold flex items-center justify-center",
                    span {
                        class: "font-semibold",
                        "Download"
                    }
                }
            }
        }
    }
}<|MERGE_RESOLUTION|>--- conflicted
+++ resolved
@@ -7,20 +7,12 @@
     components::*,
     gateway::{pool::PoolGateway, GatewayError, GatewayResult},
     hooks::{
-<<<<<<< HEAD
-        build_commit_claim_instructions, on_transaction_done, use_gateway, use_member,
-        use_member_record, use_member_record_balance, use_miner, use_miner_cores,
+        build_commit_claim_instructions, on_transaction_done, use_gateway, use_help_drawer_state,
+        use_member, use_member_record, use_member_record_balance, use_miner, use_miner_cores,
         use_miner_is_active, use_miner_status, use_ore_balance_wss, use_pool,
         use_pool_register_transaction, use_pool_url, use_sol_balance_wss,
-        use_system_cpu_utilization, use_transaction_status, use_wallet, MinerStatus,
-        PoolRegisterStatus, Wallet,
-=======
-        on_transaction_done, use_gateway, use_help_drawer_state, use_member, use_member_record,
-        use_member_record_balance, use_miner, use_miner_claim_transaction, use_miner_cores,
-        use_miner_is_active, use_miner_status, use_pool_register_transaction, use_pool_url,
-        use_system_cpu_utilization, use_wallet, HelpDrawerPage, MinerStatus, PoolRegisterStatus,
-        Wallet,
->>>>>>> db72d377
+        use_system_cpu_utilization, use_transaction_status, use_wallet, HelpDrawerPage,
+        MinerStatus, PoolRegisterStatus, Wallet,
     },
     solana::spl_token::amount_to_ui_amount_string,
 };
@@ -328,51 +320,11 @@
     }
 }
 
-<<<<<<< HEAD
 #[derive(Eq, PartialEq, Clone)]
 pub enum MemberBalance {
     Loading,
     Null,
     Balance(u64),
-=======
-fn MinerPendingRewards() -> Element {
-    let member = use_member();
-    let member_record_balance = use_member_record_balance();
-    let mut info_hidden = use_signal(|| true);
-    rsx! {
-        if let Some(Ok(member_record_balance)) = member_record_balance.cloned() {
-            if let Some(Ok(member)) = member.cloned() {
-                if member_record_balance > member.total_balance {
-                    Col { gap: 4,
-                        button {
-                            class: "flex flex-col gap-0 group",
-                            onclick: move |_| info_hidden.set(!info_hidden.cloned()),
-                            Row { gap: 2,
-                                span { class: "text-elements-lowEmphasis font-medium",
-                                    "Rewards (pending)"
-                                }
-                                InfoIcon { class: "h-4 w-4 shrink-0 text-elements-lowEmphasis group-hover:text-elements-highEmphasis transition-all duration-300 ease-in-out my-auto" }
-                            }
-                            InfoText {
-                                class: "text-wrap text-left text-sm max-w-lg mr-auto",
-                                text: "ORE that you have mined, but cannot yet claim. Pending rewards are automatically committed to your claimable balance by the mining pool operator every few hours.",
-                                hidden: info_hidden,
-                            }
-                        }
-                        OreValue {
-                            size: TokenValueSize::Large,
-                            ui_amount_string: amount_to_ui_amount_string(
-                                member_record_balance - member.total_balance,
-                                TOKEN_DECIMALS,
-                            ),
-                            with_decimal_units: true,
-                        }
-                    }
-                }
-            }
-        }
-    }
->>>>>>> db72d377
 }
 
 fn MinerRewards() -> Element {
