use dioxus::prelude::*;

use crate::components::*;
<<<<<<< HEAD
=======

// TODO Price chart component
// TODO Activity component
>>>>>>> bd03e8fd

pub fn Trade() -> Element {
    rsx! {
        Col {
            class: "w-full h-full pb-20 sm:pb-16",
            gap: 4,
            Heading {
                class: "mx-auto w-full max-w-2xl px-5 sm:px-8",
                title: "Trade",
                subtitle: "Swap tokens at the best available price."
            }
            SwapForm {
                class: "mx-auto w-full max-w-2xl px-5 sm:px-8",
            }
        }
    }
}<|MERGE_RESOLUTION|>--- conflicted
+++ resolved
@@ -1,13 +1,9 @@
 use dioxus::prelude::*;
 
 use crate::components::*;
-<<<<<<< HEAD
-=======
 
 // TODO Price chart component
 // TODO Activity component
->>>>>>> bd03e8fd
-
 pub fn Trade() -> Element {
     rsx! {
         Col {
